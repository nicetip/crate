package org.cratedb.action.sql;

import org.cratedb.action.sql.analyzer.AnalyzerService;
import org.cratedb.action.parser.QueryPlanner;
<<<<<<< HEAD
=======
import org.cratedb.sql.TableUnknownException;
>>>>>>> ea00595f
import org.elasticsearch.cluster.ClusterService;
import org.elasticsearch.cluster.metadata.IndexMetaData;
import org.elasticsearch.common.inject.Inject;
import org.elasticsearch.index.mapper.DocumentMapper;
<<<<<<< HEAD
import org.elasticsearch.indices.IndicesService;

=======
import org.elasticsearch.indices.IndexMissingException;
import org.elasticsearch.indices.IndicesService;


>>>>>>> ea00595f
public class NodeExecutionContext {

    private final ClusterService clusterService;
    private final AnalyzerService analyzerService;
    private final QueryPlanner queryPlanner;

    public static final String DEFAULT_TYPE = "default";
    private final IndicesService indicesService;

    @Inject
<<<<<<< HEAD
    public NodeExecutionContext(IndicesService indicesService,
                                ClusterService clusterService,
                                AnalyzerService analyzerService,
                                QueryPlanner queryPlanner) {
        this.indicesService = indicesService;
        this.clusterService = clusterService;
        this.analyzerService = analyzerService;
=======
    public NodeExecutionContext(ClusterService clusterService,
                                IndicesService indicesService, QueryPlanner queryPlanner) {
        this.clusterService = clusterService;
        this.indicesService = indicesService;
>>>>>>> ea00595f
        this.queryPlanner = queryPlanner;
    }

    public ITableExecutionContext tableContext(String schema, String table) {
        if (schema != null && schema.equalsIgnoreCase(InformationSchemaTableExecutionContext.SCHEMA_NAME)) {
              return new InformationSchemaTableExecutionContext(table);
        }

        // TODO: remove documentMapper
        // the documentMapper isn't available on nodes that don't contain the index.
        DocumentMapper dm;
        try {
            dm = indicesService.indexServiceSafe(table).mapperService().documentMapper(DEFAULT_TYPE);
        } catch (IndexMissingException ex) {
            throw new TableUnknownException(table, ex);
        }

        IndexMetaData indexMetaData = clusterService.state().metaData().index(table);
        if (dm != null && indexMetaData != null){
            return new TableExecutionContext(table, indexMetaData.mappingOrDefault(DEFAULT_TYPE), dm);
        } else if (indexMetaData != null) {
            return new TableExecutionContext(table, indexMetaData.mappingOrDefault(DEFAULT_TYPE));
        }

        return null;
    }

    public QueryPlanner queryPlanner() {
        return queryPlanner;
    }

    public AnalyzerService analyzerService() {
        return analyzerService;
    }
}<|MERGE_RESOLUTION|>--- conflicted
+++ resolved
@@ -2,47 +2,31 @@
 
 import org.cratedb.action.sql.analyzer.AnalyzerService;
 import org.cratedb.action.parser.QueryPlanner;
-<<<<<<< HEAD
-=======
 import org.cratedb.sql.TableUnknownException;
->>>>>>> ea00595f
 import org.elasticsearch.cluster.ClusterService;
 import org.elasticsearch.cluster.metadata.IndexMetaData;
 import org.elasticsearch.common.inject.Inject;
 import org.elasticsearch.index.mapper.DocumentMapper;
-<<<<<<< HEAD
-import org.elasticsearch.indices.IndicesService;
-
-=======
 import org.elasticsearch.indices.IndexMissingException;
 import org.elasticsearch.indices.IndicesService;
 
-
->>>>>>> ea00595f
 public class NodeExecutionContext {
 
+    private final IndicesService indicesService;
     private final ClusterService clusterService;
     private final AnalyzerService analyzerService;
     private final QueryPlanner queryPlanner;
-
     public static final String DEFAULT_TYPE = "default";
-    private final IndicesService indicesService;
-
+ 
     @Inject
-<<<<<<< HEAD
     public NodeExecutionContext(IndicesService indicesService,
                                 ClusterService clusterService,
                                 AnalyzerService analyzerService,
+                                
                                 QueryPlanner queryPlanner) {
         this.indicesService = indicesService;
         this.clusterService = clusterService;
         this.analyzerService = analyzerService;
-=======
-    public NodeExecutionContext(ClusterService clusterService,
-                                IndicesService indicesService, QueryPlanner queryPlanner) {
-        this.clusterService = clusterService;
-        this.indicesService = indicesService;
->>>>>>> ea00595f
         this.queryPlanner = queryPlanner;
     }
 
